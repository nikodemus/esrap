--- conflicted
+++ resolved
@@ -30,24 +30,6 @@
 ;;;;  SOFTWARE OR THE USE OR OTHER DEALINGS IN THE SOFTWARE.
 
 (defpackage :esrap
-<<<<<<< HEAD
-    (:use :cl :alexandria)
-    (:export
-     #:! #:? #:+ #:* #:& #:~
-     #:add-rule
-     #:concat
-     #:describe-grammar
-     #:compile-grammar
-     #:defrule
-     #:find-rule
-     #:parse
-     #:rule
-     #:rule-dependencies
-     #:remove-rule
-     #:text
-     #:*rules*
-     ))
-=======
   (:use :cl :alexandria)
   #+sbcl
   (:lock t)
@@ -58,6 +40,7 @@
    #:concat
    #:defrule
    #:describe-grammar
+   #:compile-grammar
    #:find-rule
    #:parse
    #:remove-rule
@@ -68,8 +51,8 @@
    #:text
    #:trace-rule
    #:untrace-rule
+   #:*rules*
    ))
->>>>>>> 8ed888d0
 
 (in-package :esrap)
 
