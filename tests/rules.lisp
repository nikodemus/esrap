;;;; tests/rules.lisp

;;;; This is a part of esrap-liquid TDPL for Common Lisp
;;;; Alexander Popolitov, 2013
;;;; For licence, see COPYING


(in-package :esrap-liquid-tests)

(enable-read-macro-tokens)
(cl-interpol:enable-interpol-syntax)

;;;; A few semantic predicates

(defun not-doublequote (char)
  (not (eql #\" char)))

(defun not-digit (char)
  (when (find-if-not #'digit-char-p char)
    t))

(defun not-newline (char)
  (not (eql #\newline char)))

(defun not-space (char)
  (not (eql #\space char)))

;;;; Utility rules

(defrule whitespace-char ()
  (|| #\space #\tab #\newline))

(defrule whitespace ()
  (text (postimes whitespace-char)))

(defrule maybe-whitespace ()
  (text (? whitespace)))

(defrule maybe-whitespace-char ()
  (text (? whitespace-char)))

(defrule empty-line ()
  (progn #\newline (literal-string "")))

(defrule nonewline-line ()
  (postimes (pred #'not-newline character)))

(defrule a-char-line ()
  (postimes #\a))

(defrule maybe-newline ()
  (? #\newline))

(defrule non-empty-line ()
  (text (prog1 (postimes (pred #'not-newline character))
          (? #\newline))))

(defrule space ()
  #\space)

(defrule line ()
  (|| empty-line non-empty-line))

(defrule trimmed-line ()
  (string-trim '((literal-char #\space)
                 (literal-char #\tab))
               line))

(defrule trimmed-lines ()
  (times trimmed-line))

(defrule digits ()
  (text (postimes (pred #'digit-char-p character))))

(defrule integer ()
  (parse-integer (progm (? whitespace)
                        digits
                        (list (? whitespace) (|| (& #\,) (! character))))))

(defrule list-of-integers ()
  (let ((it (|| (list integer
		      #\,
		      (progn (format t (literal-string "I'm here!~%"))
			     (esrap-liquid::print-iter-state)
			     list-of-integers))
                integer)))
    (if (integerp it)
        (list it)
        (destructuring-bind (int comma list) it
          (declare (ignore comma))
          (cons int list)))))

(defrule single-token/bounds.1 ()
  (format nil (literal-string "~A[~S-~S]")
          (text (postimes (pred #'not-space character)))
          match-start
          match-end))

(defrule single-token/bounds.2 ()
  (format nil (literal-string "~C~A(~S-~S)")
          (pred #'not-space character)
          (text (times (pred #'not-space character)))
          match-start
          match-end))

(defrule tokens/bounds.1 ()
  (let ((match (progn (? whitespace)
                      (|| (cons single-token/bounds.1
                                (progn whitespace tokens/bounds.1))
                          single-token/bounds.1))))
    (if (stringp match)
        (list match)
        match)))

(defrule tokens/bounds.2 ()
  (let ((match (progn (? whitespace)
                      (|| (cons single-token/bounds.2
                                (progn whitespace tokens/bounds.2))
                          single-token/bounds.2))))
    (if (stringp match)
        (list match)
        match)))

(defrule left-recursion ()
  (progn left-recursion "l"))

(declaim (special *depth*))
(defvar *depth* nil)

(defrule around/inner ()
  (text (postimes (pred #'alpha-char-p character))))

(defrule around.1 ()
  (let ((*depth* (if *depth*
                     (cons (1+ (first *depth*)) *depth*)
                     (list 0))))
    (let ((it (|| around/inner
                  (list #\{ around.1 #\}))))
      (if (stringp it)
          (cons *depth* it)
          (second it)))))

(defrule around.2 ()
  (let ((it (|| around/inner
                (progm #\{ around.2 #\}))))
    (if (stringp it)
        `(((0 . (,match-start . ,match-end))) . ,it)
        `(((,(1+ (caaar it)) . (,match-start . ,match-end)) ,. (car it)) . ,(cdr it)))))

(defrule character-range ()
  (character-ranges (#\a #\b) #\-))

;; ;; Testing ambiguity when repetitioning possibly empty-string-match

(defrule spaces ()
  (length (times #\space)))

(defrule three-spaces ()
  (length (times #\space :exactly 3)))

(defrule upto-three-spaces ()
  (length (times #\space :upto 3)))

(defrule greedy-pos-spaces ()
  (postimes spaces))
(defrule greedy-spaces ()
  (times spaces))

;; Subtle bug here was caused by the fact, that SEPARATOR variable name
;; was the same as SEPARATOR rule-name.
(defparameter separator-char #\space)

(defrule simple-prefix ()
  (character-ranges (#\a #\z)))

(defun separator-p (x)
  (and (characterp x) (char= x separator-char)))

(defrule separator ()
  (pred #'separator-p character))

(defrule not-separator ()
  (!! separator))

(defrule word ()
  (text (postimes (!! separator))))

(defrule simple-wrapped ()
  (let ((separator-char simple-prefix))
    (prog1 (cons word
                 (times (progn separator word)))
      (? separator))))

(defparameter dyna-from-times 3)
(defparameter dyna-to-times 5)

(defrule dyna-from-to ()
  (text (times "a" :from dyna-from-times :upto dyna-to-times)))

(defrule dyna-from-tos ()
  (times dyna-from-to))

(defparameter context :void)

(defun in-context-p (x)
  (declare (ignore x))
  (and context (not (eql context :void))))

(defrule context-sensitive ()
  (pred #'in-context-p ""))
(defrule ooc-word ()
  word
  (literal-string "out of context word"))

(defrule cond-word ()
  dyna-from-to
  word)

(defrule foo+ ()
  (postimes "foo"))

(defrule bar+ ()
  (postimes "bar"))

(defrule decimal ()
  (parse-integer (format nil (literal-string "~{~A~}")
                         (postimes (|| "0" "1" "2" "3" "4" "5" "6" "7" "8" "9")))))

;;; Here we test correctness of defininion of parsing environments

(define-foo-rule abracadabra ()
  (literal-string "foo"))

(define-bar-rule abracadabra ()
  (literal-string "bar"))

(let ((map '((#\a . :a) (#\b . :b) (#\c . :c))))
  (defrule closure-rule ()
    (cdr (assoc (character-ranges (#\a #\c))
		map))))

(defrule dressed-elegantly ()
  "bar" "bar" "bar" c!-1-foo+ "bar" "bar" "bar"
  c!-1)

(defrule dressed-elegantly-2 ()
  (|| (progn "bar" "bar" "bar" c!-1-foo+ "bar" "bar" "bar")
      (progn "bar" "bar" c!-1-foo+ "bar" "bar"))
  c!-1)

(defrule cap-overwrite ()
  c!-1-bar+ c!-2-foo+ c!-2-bar+
  (list c!-1 c!-2))

(defrule f-opt-times (&optional (n 3))
  (times "f" :exactly n))


(defrule cipher ()
  (character-ranges (#\0 #\9)))

(defrule recurcapturing ()
  #\( (|| (progn c!-int-cipher c!-rc-recurcapturing)
	  #\a)
  #\)
  (cons c!-int c!-rc))

<<<<<<< HEAD
(defrule triple-a ()
  (list #\a #\a #\a))
=======
(defrule abc-or-def ()
  (|| (list #\a #\b #\c)
      (list #\d #\e #\f)))
>>>>>>> 4c33d79f
<|MERGE_RESOLUTION|>--- conflicted
+++ resolved
@@ -265,11 +265,9 @@
   #\)
   (cons c!-int c!-rc))
 
-<<<<<<< HEAD
 (defrule triple-a ()
   (list #\a #\a #\a))
-=======
+
 (defrule abc-or-def ()
   (|| (list #\a #\b #\c)
       (list #\d #\e #\f)))
->>>>>>> 4c33d79f
